[![Build Status](https://travis-ci.org/jtblin/kube2iam.svg?branch=master)](https://travis-ci.org/jtblin/kube2iam)
[![GitHub tag](https://img.shields.io/github/tag/jtblin/kube2iam.svg?maxAge=86400)](https://github.com/atlassian/gostatsd)
[![Docker Pulls](https://img.shields.io/docker/pulls/jtblin/kube2iam.svg)](https://hub.docker.com/r/jtblin/kube2iam/)
[![Go Report Card](https://goreportcard.com/badge/github.com/jtblin/kube2iam)](https://goreportcard.com/report/github.com/jtblin/kube2iam)
[![license](https://img.shields.io/github/license/jtblin/kube2iam.svg)](https://github.com/jtblin/kube2iam/blob/master/LICENSE)

# kube2iam

Provide IAM credentials to containers running inside a kubernetes cluster based on annotations.

## Context

Traditionally in AWS, service level isolation is done using IAM roles. IAM roles are attributed through instance
profiles and are accessible by services through the transparent usage by the aws-sdk of the ec2 metadata API.
When using the aws-sdk, a call is made to the EC2 metadata API which provides temporary credentials
that are then used to make calls to the AWS service.

## Problem statement

The problem is that in a multi-tenanted containers based world, multiple containers will be sharing the underlying
nodes. Given containers will share the same underlying nodes, providing access to AWS
resources via IAM roles would mean that one needs to create an IAM role which is a union of all
IAM roles. This is not acceptable from a security perspective.

## Solution

The solution is to redirect the traffic that is going to the ec2 metadata API for docker containers to a container
running on each instance, make a call to the AWS API to retrieve temporary credentials and return these to the caller.
Other calls will be proxied to the EC2 metadata API. This container will need to run with host networking enabled
so that it can call the EC2 metadata API itself.

## Usage

### IAM roles

It is necessary to create an IAM role which can assume other roles and assign it to each kubernetes worker.

```
{
  "Version": "2012-10-17",
  "Statement": [
    {
      "Action": [
        "sts:AssumeRole"
      ],
      "Effect": "Allow",
      "Resource": "*"
    }
  ]
}
```

The roles that will be assumed must have a Trust Relationship which allows them to be assumed by the kubernetes worker
role. See this [StackOverflow post](http://stackoverflow.com/a/33850060) for more details.

```json
{
  "Version": "2012-10-17",
  "Statement": [
    {
      "Sid": "",
      "Effect": "Allow",
      "Principal": {
        "Service": "ec2.amazonaws.com"
      },
      "Action": "sts:AssumeRole"
    },
    {
      "Sid": "",
      "Effect": "Allow",
      "Principal": {
        "AWS": "arn:aws:iam::123456789012:role/kubernetes-worker-role"
      },
      "Action": "sts:AssumeRole"
    }
  ]
}
```

### kube2iam daemonset

Run the kube2iam container as a daemonset (so that it runs on each worker) with `hostNetwork: true`.
The kube2iam daemon and iptables rule (see below) need to run before all other pods that would require
access to AWS resources.

```yaml
apiVersion: apps/v1
kind: DaemonSet
metadata:
  name: kube2iam
  labels:
    app: kube2iam
spec:
  selector:
    matchLabels:
      name: kube2iam
  template:
    metadata:
      labels:
        name: kube2iam
    spec:
      hostNetwork: true
      containers:
        - image: jtblin/kube2iam:latest
          name: kube2iam
          args:
            - "--base-role-arn=arn:aws:iam::123456789012:role/"
            - "--node=$(NODE_NAME)"
          env:
            - name: NODE_NAME
              valueFrom:
                fieldRef:
                  fieldPath: spec.nodeName
          ports:
            - containerPort: 8181
              hostPort: 8181
              name: http
```

### iptables

To prevent containers from directly accessing the EC2 metadata API and gaining unwanted access to AWS resources,
the traffic to `169.254.169.254` must be proxied for docker containers.

```bash
iptables \
  --append PREROUTING \
  --protocol tcp \
  --destination 169.254.169.254 \
  --dport 80 \
  --in-interface docker0 \
  --jump DNAT \
  --table nat \
  --to-destination `curl 169.254.169.254/latest/meta-data/local-ipv4`:8181
```

This rule can be added automatically by setting `--iptables=true`, setting the `HOST_IP` environment
variable, and running the container in a privileged security context.

Note that the interface `--in-interface` above or using the `--host-interface` cli flag may be
different than `docker0` depending on which virtual network you use e.g.

* for Calico, use `cali+` (the interface name is something like cali1234567890)(It is possible for [EKS to use Calico also](https://docs.aws.amazon.com/eks/latest/userguide/calico.html))
* for kops (on kubenet), use `cbr0`
* for CNI, use `cni0`
* for [EKS without calico](https://docs.aws.amazon.com/eks/latest/userguide/what-is-eks.html)/[amazon-vpc-cni-k8s](https://github.com/aws/amazon-vpc-cni-k8s), use `eni+`. (Each pod gets an interface like `eni4c0e15dfb05`)
* for weave use `weave`
* for flannel use `cni0`
* for [kube-router](https://github.com/cloudnativelabs/kube-router) use `kube-bridge`
* for [OpenShift](https://www.openshift.org/) use `tun0`
* for [Cilium](https://www.cilium.io) use `lxc+`

```yaml
apiVersion: apps/v1
kind: DaemonSet
metadata:
  name: kube2iam
  labels:
    app: kube2iam
spec:
  selector:
    matchLabels:
      name: kube2iam
  template:
    metadata:
      labels:
        name: kube2iam
    spec:
      hostNetwork: true
      containers:
        - image: jtblin/kube2iam:latest
          name: kube2iam
          args:
            - "--base-role-arn=arn:aws:iam::123456789012:role/"
            - "--iptables=true"
            - "--host-ip=$(HOST_IP)"
            - "--node=$(NODE_NAME)"
          env:
            - name: HOST_IP
              valueFrom:
                fieldRef:
                  fieldPath: status.podIP
            - name: NODE_NAME
              valueFrom:
                fieldRef:
                  fieldPath: spec.nodeName
          ports:
            - containerPort: 8181
              hostPort: 8181
              name: http
          securityContext:
            privileged: true
```

### kubernetes annotation

Add an `iam.amazonaws.com/role` annotation to your pods with the role that you want to assume for this pod.

```yaml
apiVersion: v1
kind: Pod
metadata:
  name: aws-cli
  labels:
    name: aws-cli
  annotations:
    iam.amazonaws.com/role: role-arn
spec:
  containers:
  - image: fstab/aws-cli
    command:
      - "/home/aws/aws/env/bin/aws"
      - "s3"
      - "ls"
      - "some-bucket"
    name: aws-cli
```

You can use `--default-role` to set a fallback role to use when annotation is not set.

#### ReplicaSet, CronJob, Deployment, etc.

When creating higher-level abstractions than pods, you need to pass the annotation in the pod template of the
resource spec.

Example for a `Deployment`:

```yaml
apiVersion: apps/v1
kind: Deployment
metadata:
  name: nginx-deployment
spec:
  replicas: 3
  template:
    metadata:
      annotations:
        iam.amazonaws.com/role: role-arn
      labels:
        app: nginx
    spec:
      containers:
      - name: nginx
        image: nginx:1.9.1
        ports:
        - containerPort: 80
```

Example for a `CronJob`:

```yaml
apiVersion: batch/v1
kind: CronJob
metadata:
  name: my-cronjob
spec:
  schedule: "00 11 * * 2"
  concurrencyPolicy: Forbid
  startingDeadlineSeconds: 3600
  jobTemplate:
    spec:
      template:
        metadata:
          annotations:
            iam.amazonaws.com/role: role-arn
        spec:
          restartPolicy: OnFailure
          containers:
          - name: job
            image: my-image
```

### Namespace Restrictions

By using the flag --namespace-restrictions you can enable a mode in which the roles that pods can assume is restricted
by an annotation on the pod's namespace. This annotation should be in the form of a json array.

To allow the aws-cli pod specified above to run in the default namespace your namespace would look like the following.

```yaml
apiVersion: v1
kind: Namespace
metadata:
  annotations:
    iam.amazonaws.com/allowed-roles: |
      ["role-arn"]
  name: default
```

_Note:_ You can also use glob-based matching for namespace restrictions, which works nicely with the path-based
namespacing supported for AWS IAM roles.

Example: to allow all roles prefixed with `my-custom-path/` to be assumed by pods in the default namespace, the
default namespace would be annotated as follows:

```yaml
apiVersion: v1
kind: Namespace
metadata:
  annotations:
    iam.amazonaws.com/allowed-roles: |
      ["my-custom-path/*"]
  name: default
```

If you prefer `regexp` to glob-based matching you can specify `--namespace-restriction-format=regexp`, then you can
use a `regexp` in your annotation:

```yaml
apiVersion: v1
kind: Namespace
metadata:
  annotations:
    iam.amazonaws.com/allowed-roles: |
      ["my-custom-path/.*"]
  name: default
```

### RBAC Setup

This is the basic RBAC setup to get kube2iam working correctly when your cluster is using rbac. Below is the bare minimum to get kube2iam working.

First we need to make a service account.

```yaml
---
apiVersion: v1
kind: ServiceAccount
metadata:
  name: kube2iam
  namespace: kube-system
```

Next we need to setup roles and binding for the the process.

```yaml
---
apiVersion: v1
items:
  - apiVersion: rbac.authorization.k8s.io/v1
    kind: ClusterRole
    metadata:
      name: kube2iam
    rules:
      - apiGroups: [""]
        resources: ["namespaces","pods"]
        verbs: ["get","watch","list"]
  - apiVersion: rbac.authorization.k8s.io/v1
    kind: ClusterRoleBinding
    metadata:
      name: kube2iam
    subjects:
    - kind: ServiceAccount
      name: kube2iam
      namespace: kube-system
    roleRef:
      kind: ClusterRole
      name: kube2iam
      apiGroup: rbac.authorization.k8s.io
kind: List
```

You will notice this lives in the kube-system namespace to allow for easier seperation between system services and other services.

Here is what a kube2iam daemonset yaml might look like.

```yaml
---
apiVersion: apps/v1
kind: DaemonSet
metadata:
  name: kube2iam
  namespace: kube-system
  labels:
    app: kube2iam
spec:
  selector:
    matchLabels:
      name: kube2iam
  template:
    metadata:
      labels:
        name: kube2iam
    spec:
      serviceAccountName: kube2iam
      hostNetwork: true
      containers:
        - image: jtblin/kube2iam:latest
          imagePullPolicy: Always
          name: kube2iam
          args:
            - "--app-port=8181"
            - "--base-role-arn=arn:aws:iam::xxxxxxx:role/"
            - "--iptables=true"
            - "--host-ip=$(HOST_IP)"
            - "--host-interface=weave"
            - "--verbose"
          env:
            - name: HOST_IP
              valueFrom:
                fieldRef:
                  fieldPath: status.podIP
          ports:
            - containerPort: 8181
              hostPort: 8181
              name: http
          securityContext:
            privileged: true
```

### Using on OpenShift

To use `kube2iam` on OpenShift one needs to configure additional resources. A complete example looks like this:
```yaml
---
apiVersion: v1
kind: ServiceAccount
metadata:
  name: kube2iam
  namespace: kube-system
---
apiVersion: v1
items:
  - apiVersion: rbac.authorization.k8s.io/v1beta1
    kind: ClusterRole
    metadata:
      name: kube2iam
    rules:
      - apiGroups: [""]
        resources: ["namespaces","pods"]
        verbs: ["get","watch","list"]
  - apiVersion: rbac.authorization.k8s.io/v1beta1
    kind: ClusterRoleBinding
    metadata:
      name: kube2iam
    subjects:
    - kind: ServiceAccount
      name: kube2iam
      namespace: kube-system
    roleRef:
      kind: ClusterRole
      name: kube2iam
      apiGroup: rbac.authorization.k8s.io
kind: List
---
kind: SecurityContextConstraints
apiVersion: v1
metadata:
  name: kube2iam
allowPrivilegedContainer: true
allowHostPorts: true
allowHostNetwork: true
runAsUser:
  type: RunAsAny
seLinuxContext:
  type: MustRunAs
users:
- system:serviceacount:kube-system:kube2iam
---
apiVersion: extensions/v1beta1
kind: DaemonSet
metadata:
  name: kube2iam
  namespace: kube-system
  labels:
    app: kube2iam
spec:
  selector:
    matchLabels:
      name: kube2iam
  template:
    metadata:
      labels:
        name: kube2iam
    spec:
      serviceAccountName: kube2iam
      hostNetwork: true
      nodeSelector:
        role: app
      containers:
        - image: docker.io/jtblin/kube2iam:latest
          imagePullPolicy: Always
          name: kube2iam
          args:
            - "--app-port=8181"
            - "--auto-discover-base-arn"
            - "--iptables=true"
            - "--host-ip=$(HOST_IP)"
            - "--host-interface=tun0"
            - "--verbose"
          env:
            - name: HOST_IP
              valueFrom:
                fieldRef:
                  fieldPath: status.podIP
          ports:
            - containerPort: 8181
              hostPort: 8181
              name: http
          securityContext:
            privileged: true
```

**Note**: In (OpenShift) multi-tenancy setups it is recommended to restrict the assumable roles on the namespace level to prevent cross-namespace trust stealing.

### Debug

By using the --debug flag you can enable some extra features making debugging easier:

* `/debug/store` endpoint enabled to dump knowledge of namespaces and role association.

### Base ARN auto discovery

By using the `--auto-discover-base-arn` flag, kube2iam will auto discover the base ARN via the EC2 metadata service.

### Using ec2 instance role as default role

By using the `--auto-discover-default-role` flag, kube2iam will auto discover the base ARN and the IAM role attached to
the instance and use it as the fallback role to use when annotation is not set.

<<<<<<< HEAD
### AWS STS Endpoint and Regions

STS is a unique service in that it is actually considered a global service that defaults to endpoint at **https://sts.amazonaws.com**, regardless of your region setting. However, unlike other global services (e.g. CloudFront, IAM), STS also has regional endpoints which can only be explicitly used programatically. The use of a regional sts endpoint can reduce the latency for STS requests.

`kube2iam` supports the use of STS regional endpoints by using the `--use-regional-sts-endpoint` flag as well as by setting the appropriate `AWS_REGION` environment variable in your daemonset environment. With these two settings configured, `kube2iam` will use the STS api endpoint for that region. If you enable debug level logging, the sts endpoint used to retrieve credentials will be logged.
=======
### Metrics

`kube2iam` exports a number of [Prometheus](https://github.com/prometheus/prometheus) metrics to assist with monitoring
the system's performance. By default, these are exported at the `/metrics` HTTP endpoint on the
application server port (specified by `--app-port`). This does not always make sense, as anything with access to the
application server port can assume roles via `kube2iam`. To mitigate this use the `--metrics-port` argument to specify
a different port that will host the `/metrics` endpoint.

All of the exported metrics are prefixed with `kube2iam_`. See the [Prometheus documentation](https://prometheus.io/docs/prometheus/latest/getting_started/)
for more information on how to get up and running with Prometheus.
>>>>>>> ff7db7da

### Options

By default, `kube2iam` will use the in-cluster method to connect to the kubernetes master, and use the
`iam.amazonaws.com/role` annotation to retrieve the role for the container. Either set the `base-role-arn` option to
apply to all roles and only pass the role name in the `iam.amazonaws.com/role` annotation, otherwise pass the full role
ARN in the annotation.

```bash
$ kube2iam --help
<<<<<<< HEAD
Usage of kube2iam:
      --api-server string                     Endpoint for the api server
      --api-token string                      Token to authenticate with the api server
      --app-port string                       Http port (default "8181")
      --auto-discover-base-arn                Queries EC2 Metadata to determine the base ARN
      --auto-discover-default-role            Queries EC2 Metadata to determine the default Iam Role and base ARN, cannot be used with --default-role, overwrites any previous setting for --base-role-arn
      --backoff-max-elapsed-time duration     Max elapsed time for backoff when querying for role. (default 2s)
      --backoff-max-interval duration         Max interval for backoff when querying for role. (default 1s)
      --base-role-arn string                  Base role ARN
      --debug                                 Enable debug features
      --default-role string                   Fallback role to use when annotation is not set
      --host-interface string                 Host interface for proxying AWS metadata (default "docker0")
      --host-ip string                        IP address of host
      --iam-role-key string                   Pod annotation key used to retrieve the IAM role (default "iam.amazonaws.com/role")
      --insecure                              Kubernetes server should be accessed without verifying the TLS. Testing only
      --iptables                              Add iptables rule (also requires --host-ip)
      --log-format string                     Log format (text/json) (default "text")
      --log-level string                      Log level (default "info")
      --metadata-addr string                  Address for the ec2 metadata (default "169.254.169.254")
      --namespace-key string                  Namespace annotation key used to retrieve the IAM roles allowed (value in annotation should be json array) (default "iam.amazonaws.com/allowed-roles")
      --namespace-restriction-format string   Namespace Restriction Format (glob/regexp) (default "glob")
      --namespace-restrictions                Enable namespace restrictions
      --node string                           Name of the node where kube2iam is running
      --use-regional-sts-endpoint             use the regional sts endpoint if AWS_REGION is set
      --verbose                               Verbose
      --version                               Print the version and exits
=======
Usage of ./build/bin/darwin/kube2iam:
      --api-server string                   Endpoint for the api server
      --api-token string                    Token to authenticate with the api server
      --app-port string                     Http port for kube2iam server (default "8181")
      --metrics-port string                 Http port for Prometheus metrics (if unspecified it is set to the value of --app-port)
      --auto-discover-base-arn              Queries EC2 Metadata to determine the base ARN
      --auto-discover-default-role          Queries EC2 Metadata to determine the default Iam Role and base ARN, cannot be used with --default-role, overwrites any previous setting for --base-role-arn
      --backoff-max-elapsed-time duration   Max elapsed time for backoff when querying for role. (default 2s)
      --backoff-max-interval duration       Max interval for backoff when querying for role. (default 1s)
      --base-role-arn string                Base role ARN
      --debug                               Enable debug features
      --default-role string                 Fallback role to use when annotation is not set
      --host-interface string               Host interface for proxying AWS metadata (default "docker0")
      --host-ip string                      IP address of host
      --iam-role-key string                 Pod annotation key used to retrieve the IAM role (default "iam.amazonaws.com/role")
      --insecure                            Kubernetes server should be accessed without verifying the TLS. Testing only
      --iptables                            Add iptables rule (also requires --host-ip)
      --log-format string                   Log format (text/json) (default "text")
      --log-level string                    Log level (default "info")
      --metadata-addr string                Address for the ec2 metadata (default "169.254.169.254")
      --namespace-key string                Namespace annotation key used to retrieve the IAM roles allowed (value in annotation should be json array) (default "iam.amazonaws.com/allowed-roles")
      --namespace-restrictions              Enable namespace restrictions
      --verbose                             Verbose
      --version                             Print the version and exits
>>>>>>> ff7db7da
```

## Development loop

* Use [minikube](https://github.com/kubernetes/minikube) to run cluster locally
* Build and push dev image to docker hub: `make docker-dev DOCKER_REPO=<your docker hub username>`
* Update `deployment.yaml` as needed
* Deploy to local kubernetes cluster: `kubectl create -f deployment.yaml` or
  `kubectl delete -f deployment.yaml && kubectl create -f deployment.yaml`
* Expose as service: `kubectl expose deployment kube2iam --type=NodePort`
* Retrieve the services url: `minikube service kube2iam --url`
* Test your changes e.g. `curl -is $(minikube service kube2iam --url)/healthz`

# Author

Jerome Touffe-Blin, [@jtblin](https://twitter.com/jtblin), [About me](http://about.me/jtblin)

# License

kube2iam is copyright 2017 Jerome Touffe-Blin and contributors.
It is licensed under the BSD license. See the included LICENSE file for details.<|MERGE_RESOLUTION|>--- conflicted
+++ resolved
@@ -518,13 +518,12 @@
 By using the `--auto-discover-default-role` flag, kube2iam will auto discover the base ARN and the IAM role attached to
 the instance and use it as the fallback role to use when annotation is not set.
 
-<<<<<<< HEAD
 ### AWS STS Endpoint and Regions
 
 STS is a unique service in that it is actually considered a global service that defaults to endpoint at **https://sts.amazonaws.com**, regardless of your region setting. However, unlike other global services (e.g. CloudFront, IAM), STS also has regional endpoints which can only be explicitly used programatically. The use of a regional sts endpoint can reduce the latency for STS requests.
 
 `kube2iam` supports the use of STS regional endpoints by using the `--use-regional-sts-endpoint` flag as well as by setting the appropriate `AWS_REGION` environment variable in your daemonset environment. With these two settings configured, `kube2iam` will use the STS api endpoint for that region. If you enable debug level logging, the sts endpoint used to retrieve credentials will be logged.
-=======
+
 ### Metrics
 
 `kube2iam` exports a number of [Prometheus](https://github.com/prometheus/prometheus) metrics to assist with monitoring
@@ -535,7 +534,6 @@
 
 All of the exported metrics are prefixed with `kube2iam_`. See the [Prometheus documentation](https://prometheus.io/docs/prometheus/latest/getting_started/)
 for more information on how to get up and running with Prometheus.
->>>>>>> ff7db7da
 
 ### Options
 
@@ -546,11 +544,10 @@
 
 ```bash
 $ kube2iam --help
-<<<<<<< HEAD
 Usage of kube2iam:
       --api-server string                     Endpoint for the api server
       --api-token string                      Token to authenticate with the api server
-      --app-port string                       Http port (default "8181")
+      --app-port string                       Kube2iam server http port (default "8181")
       --auto-discover-base-arn                Queries EC2 Metadata to determine the base ARN
       --auto-discover-default-role            Queries EC2 Metadata to determine the default Iam Role and base ARN, cannot be used with --default-role, overwrites any previous setting for --base-role-arn
       --backoff-max-elapsed-time duration     Max elapsed time for backoff when querying for role. (default 2s)
@@ -566,6 +563,7 @@
       --log-format string                     Log format (text/json) (default "text")
       --log-level string                      Log level (default "info")
       --metadata-addr string                  Address for the ec2 metadata (default "169.254.169.254")
+      --metrics-port string                   Metrics server http port (default: same as kube2iam server port) (default "8181")
       --namespace-key string                  Namespace annotation key used to retrieve the IAM roles allowed (value in annotation should be json array) (default "iam.amazonaws.com/allowed-roles")
       --namespace-restriction-format string   Namespace Restriction Format (glob/regexp) (default "glob")
       --namespace-restrictions                Enable namespace restrictions
@@ -573,32 +571,6 @@
       --use-regional-sts-endpoint             use the regional sts endpoint if AWS_REGION is set
       --verbose                               Verbose
       --version                               Print the version and exits
-=======
-Usage of ./build/bin/darwin/kube2iam:
-      --api-server string                   Endpoint for the api server
-      --api-token string                    Token to authenticate with the api server
-      --app-port string                     Http port for kube2iam server (default "8181")
-      --metrics-port string                 Http port for Prometheus metrics (if unspecified it is set to the value of --app-port)
-      --auto-discover-base-arn              Queries EC2 Metadata to determine the base ARN
-      --auto-discover-default-role          Queries EC2 Metadata to determine the default Iam Role and base ARN, cannot be used with --default-role, overwrites any previous setting for --base-role-arn
-      --backoff-max-elapsed-time duration   Max elapsed time for backoff when querying for role. (default 2s)
-      --backoff-max-interval duration       Max interval for backoff when querying for role. (default 1s)
-      --base-role-arn string                Base role ARN
-      --debug                               Enable debug features
-      --default-role string                 Fallback role to use when annotation is not set
-      --host-interface string               Host interface for proxying AWS metadata (default "docker0")
-      --host-ip string                      IP address of host
-      --iam-role-key string                 Pod annotation key used to retrieve the IAM role (default "iam.amazonaws.com/role")
-      --insecure                            Kubernetes server should be accessed without verifying the TLS. Testing only
-      --iptables                            Add iptables rule (also requires --host-ip)
-      --log-format string                   Log format (text/json) (default "text")
-      --log-level string                    Log level (default "info")
-      --metadata-addr string                Address for the ec2 metadata (default "169.254.169.254")
-      --namespace-key string                Namespace annotation key used to retrieve the IAM roles allowed (value in annotation should be json array) (default "iam.amazonaws.com/allowed-roles")
-      --namespace-restrictions              Enable namespace restrictions
-      --verbose                             Verbose
-      --version                             Print the version and exits
->>>>>>> ff7db7da
 ```
 
 ## Development loop
