--- conflicted
+++ resolved
@@ -267,8 +267,21 @@
       ["role-arn"]
   name: default
 ```
-
-<<<<<<< HEAD
+_Note:_ You can also use glob-based matching for namespace restrictions, which works nicely with the path-based namespacing supported for AWS IAM roles. 
+
+Example: to allow all roles prefixed with `my-custom-path/` to be assumed by pods in the default namespace, the 
+default namespace would be annotated as follows:
+
+```yaml
+apiVersion: v1
+kind: Namespace
+metadata:
+  annotations:
+    iam.amazonaws.com/allowed-roles: |
+      ["my-custom-path/*"]
+  name: default
+```
+
 ### RBAC Setup
 
 This is the basic RBAC setup to get kube2iam working correctly when your cluster is using rbac. Below is the bare minimum to get kube2iam working.
@@ -356,21 +369,6 @@
               name: http
           securityContext:
             privileged: true
-=======
-_Note:_ You can also use glob-based matching for namespace restrictions, which works nicely with the path-based namespacing supported for AWS IAM roles. 
-
-Example: to allow all roles prefixed with `my-custom-path/` to be assumed by pods in the default namespace, the 
-default namespace would be annotated as follows:
-
-```yaml
-apiVersion: v1
-kind: Namespace
-metadata:
-  annotations:
-    iam.amazonaws.com/allowed-roles: |
-      ["my-custom-path/*"]
-  name: default
->>>>>>> 239e576c
 ```
 
 
