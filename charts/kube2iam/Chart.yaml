--- conflicted
+++ resolved
@@ -1,12 +1,7 @@
 apiVersion: v1
 name: kube2iam
-<<<<<<< HEAD
-version: 3.0.1
+version: 3.1.2
 appVersion: 0.11.1
-=======
-version: 3.1.1
-appVersion: 0.10.11
->>>>>>> 4aa220e7
 description: Provide IAM credentials to pods based on annotations.
 keywords:
 - kube2iam
