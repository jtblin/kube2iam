--- conflicted
+++ resolved
@@ -112,10 +112,9 @@
 		log.Fatalf("You cannot use --remove-iptables-on-exit without also specifying --iptables")
 	}
 
-<<<<<<< HEAD
 	signalChan := make(chan os.Signal)
 	go func() {
-		if err := s.Run(s.APIServer, s.APIToken, s.Insecure); err != nil {
+		if err := s.Run(s.APIServer, s.APIToken, s.NodeName, s.Insecure); err != nil {
 			log.Errorf("%s", err)
 			signalChan <- syscall.SIGABRT // On error, just quit now by faking a signal
 		}
@@ -128,9 +127,5 @@
 		if err := iptables.DeleteRule(s.AppPort, s.MetadataAddress, s.HostInterface, s.HostIP); err != nil {
 			log.Errorf("%s", err)
 		}
-=======
-	if err := s.Run(s.APIServer, s.APIToken, s.NodeName, s.Insecure); err != nil {
-		log.Fatalf("%s", err)
->>>>>>> d0518d90
 	}
 }