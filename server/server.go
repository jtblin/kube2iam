package server

import (
	"encoding/json"
	"errors"
	"fmt"
	"io/ioutil"
	"net"
	"net/http"
	"net/http/httputil"
	"net/url"
	"strings"
	"time"

	"github.com/cenk/backoff"
	"github.com/gorilla/mux"
	log "github.com/sirupsen/logrus"
	"k8s.io/client-go/tools/cache"

	"github.com/jtblin/kube2iam"
	"github.com/jtblin/kube2iam/iam"
	"github.com/jtblin/kube2iam/k8s"
	"github.com/jtblin/kube2iam/mappings"
)

const (
	defaultAppPort           = "8181"
	defaultCacheSyncAttempts = 10
	defaultIAMRoleKey        = "iam.amazonaws.com/role"
	defaultLogLevel          = "info"
	defaultLogFormat         = "text"
	defaultMaxElapsedTime    = 2 * time.Second
	defaultMaxInterval       = 1 * time.Second
	defaultMetadataAddress   = "169.254.169.254"
	defaultNamespaceKey      = "iam.amazonaws.com/allowed-roles"
)

// Server encapsulates all of the parameters necessary for starting up
// the server. These can either be set via command line or directly.
type Server struct {
<<<<<<< HEAD
	APIServer                string
	APIToken                 string
	AppPort                  string
	BaseRoleARN              string
	DefaultIAMRole           string
	IAMRoleKey               string
	MetadataAddress          string
	HostInterface            string
	HostIP                   string
	NamespaceKey             string
	LogLevel                 string
	AddIPTablesRule          bool
	RemoveIPTablesRuleOnExit bool
	AutoDiscoverBaseArn      bool
	AutoDiscoverDefaultRole  bool
	Debug                    bool
	Insecure                 bool
	NamespaceRestriction     bool
	Verbose                  bool
	Version                  bool
	iam                      *iam.Client
	k8s                      *k8s.Client
	roleMapper               *mappings.RoleMapper
	BackoffMaxElapsedTime    time.Duration
	BackoffMaxInterval       time.Duration
=======
	APIServer               string
	APIToken                string
	AppPort                 string
	BaseRoleARN             string
	DefaultIAMRole          string
	IAMRoleKey              string
	MetadataAddress         string
	HostInterface           string
	HostIP                  string
	NodeName                string
	NamespaceKey            string
	LogLevel                string
	LogFormat               string
	AddIPTablesRule         bool
	AutoDiscoverBaseArn     bool
	AutoDiscoverDefaultRole bool
	Debug                   bool
	Insecure                bool
	NamespaceRestriction    bool
	Verbose                 bool
	Version                 bool
	iam                     *iam.Client
	k8s                     *k8s.Client
	roleMapper              *mappings.RoleMapper
	BackoffMaxElapsedTime   time.Duration
	BackoffMaxInterval      time.Duration
>>>>>>> d0518d90
}

type appHandler func(*log.Entry, http.ResponseWriter, *http.Request)

type responseWriter struct {
	http.ResponseWriter
	statusCode int
}

func (rw *responseWriter) WriteHeader(code int) {
	rw.statusCode = code
	rw.ResponseWriter.WriteHeader(code)
}

func newResponseWriter(w http.ResponseWriter) *responseWriter {
	return &responseWriter{w, http.StatusOK}
}

// ServeHTTP implements the net/http server Handler interface
// and recovers from panics.
func (fn appHandler) ServeHTTP(w http.ResponseWriter, r *http.Request) {
	logger := log.WithFields(log.Fields{
		"req.method": r.Method,
		"req.path":   r.URL.Path,
		"req.remote": parseRemoteAddr(r.RemoteAddr),
	})
	start := time.Now()
	defer func() {
		var err error
		if rec := recover(); rec != nil {
			switch t := rec.(type) {
			case string:
				err = errors.New(t)
			case error:
				err = t
			default:
				err = errors.New("Unknown error")
			}
			logger.WithField("res.status", http.StatusInternalServerError).
				Errorf("PANIC error processing request: %+v", err)
			http.Error(w, err.Error(), http.StatusInternalServerError)
		}
	}()
	rw := newResponseWriter(w)
	fn(logger, rw, r)
	if r.URL.Path != "/healthz" {
		latency := time.Since(start)
		logger.WithFields(log.Fields{"res.duration": latency.Nanoseconds(), "res.status": rw.statusCode}).
			Infof("%s %s (%d) took %d ns", r.Method, r.URL.Path, rw.statusCode, latency.Nanoseconds())
	}
}

func parseRemoteAddr(addr string) string {
	n := strings.IndexByte(addr, ':')
	if n <= 1 {
		return ""
	}
	hostname := addr[0:n]
	if net.ParseIP(hostname) == nil {
		return ""
	}
	return hostname
}

func (s *Server) getRoleMapping(IP string) (*mappings.RoleMappingResult, error) {
	var roleMapping *mappings.RoleMappingResult
	var err error
	operation := func() error {
		roleMapping, err = s.roleMapper.GetRoleMapping(IP)
		return err
	}

	expBackoff := backoff.NewExponentialBackOff()
	expBackoff.MaxInterval = s.BackoffMaxInterval
	expBackoff.MaxElapsedTime = s.BackoffMaxElapsedTime

	err = backoff.Retry(operation, expBackoff)
	if err != nil {
		return nil, err
	}

	return roleMapping, nil
}

// healthResponse represents a response for the health check.
type healthResponse struct {
	HostIP     string `json:"hostIP"`
	InstanceID string `json:"instanceId"`
}

var healthClient = http.Client{
	Timeout:   5 * time.Second,
	Transport: http.DefaultTransport,
}

func (s *Server) healthHandler(logger *log.Entry, w http.ResponseWriter, r *http.Request) {
	resp, err := healthClient.Get(fmt.Sprintf("http://%s/latest/meta-data/instance-id", s.MetadataAddress))
	if err != nil {
		log.Errorf("Error getting instance id %+v", err)
		http.Error(w, err.Error(), http.StatusInternalServerError)
		return
	}
	if resp.StatusCode != 200 {
		msg := fmt.Sprintf("Error getting instance id, got status: %+s", resp.Status)
		log.Error(msg)
		http.Error(w, msg, http.StatusInternalServerError)
		return
	}
	defer resp.Body.Close()
	instanceID, err := ioutil.ReadAll(resp.Body)
	if err != nil {
		log.Errorf("Error reading response body %+v", err)
		http.Error(w, err.Error(), http.StatusInternalServerError)
		return
	}
	health := &healthResponse{InstanceID: string(instanceID), HostIP: s.HostIP}
	w.Header().Add("Content-Type", "application/json")
	if err := json.NewEncoder(w).Encode(health); err != nil {
		log.Errorf("Error sending json %+v", err)
		http.Error(w, err.Error(), http.StatusInternalServerError)
	}
}

func (s *Server) debugStoreHandler(logger *log.Entry, w http.ResponseWriter, r *http.Request) {
	o, err := json.Marshal(s.roleMapper.DumpDebugInfo())
	if err != nil {
		log.Errorf("Error converting debug map to json: %+v", err)
		http.Error(w, err.Error(), http.StatusInternalServerError)
		return
	}

	write(logger, w, string(o))
}

func (s *Server) securityCredentialsHandler(logger *log.Entry, w http.ResponseWriter, r *http.Request) {
	w.Header().Set("Server", "EC2ws")
	remoteIP := parseRemoteAddr(r.RemoteAddr)
	roleMapping, err := s.getRoleMapping(remoteIP)
	if err != nil {
		http.Error(w, err.Error(), http.StatusNotFound)
		return
	}

	// If a base ARN has been supplied and this is not cross-account then
	// return a simple role-name, otherwise return the full ARN
	if s.iam.BaseARN != "" && strings.HasPrefix(roleMapping.Role, s.iam.BaseARN) {
		write(logger, w, strings.TrimPrefix(roleMapping.Role, s.iam.BaseARN))
		return
	}
	write(logger, w, roleMapping.Role)
}

func (s *Server) roleHandler(logger *log.Entry, w http.ResponseWriter, r *http.Request) {
	w.Header().Set("Server", "EC2ws")
	remoteIP := parseRemoteAddr(r.RemoteAddr)

	roleMapping, err := s.getRoleMapping(remoteIP)
	if err != nil {
		http.Error(w, err.Error(), http.StatusNotFound)
		return
	}

	roleLogger := logger.WithFields(log.Fields{
		"pod.iam.role": roleMapping.Role,
		"ns.name":      roleMapping.Namespace,
	})

	wantedRole := mux.Vars(r)["role"]
	wantedRoleARN := s.iam.RoleARN(wantedRole)

	if wantedRoleARN != roleMapping.Role {
		roleLogger.WithField("params.iam.role", wantedRole).
			Error("Invalid role: does not match annotated role")
		http.Error(w, fmt.Sprintf("Invalid role %s", wantedRole), http.StatusForbidden)
		return
	}

	credentials, err := s.iam.AssumeRole(wantedRoleARN, remoteIP)
	if err != nil {
		roleLogger.Errorf("Error assuming role %+v", err)
		http.Error(w, err.Error(), http.StatusInternalServerError)
		return
	}

	if err := json.NewEncoder(w).Encode(credentials); err != nil {
		roleLogger.Errorf("Error sending json %+v", err)
		http.Error(w, err.Error(), http.StatusInternalServerError)
	}
}

func (s *Server) reverseProxyHandler(logger *log.Entry, w http.ResponseWriter, r *http.Request) {
	proxy := httputil.NewSingleHostReverseProxy(&url.URL{Scheme: "http", Host: s.MetadataAddress})
	proxy.ServeHTTP(w, r)
	logger.WithField("metadata.url", s.MetadataAddress).Debug("Proxy ec2 metadata request")
}

func write(logger *log.Entry, w http.ResponseWriter, s string) {
	if _, err := w.Write([]byte(s)); err != nil {
		logger.Errorf("Error writing response: %+v", err)
	}
}

// Run runs the specified Server.
func (s *Server) Run(host, token, nodeName string, insecure bool) error {
	k, err := k8s.NewClient(host, token, nodeName, insecure)
	if err != nil {
		return err
	}
	s.k8s = k
	s.iam = iam.NewClient(s.BaseRoleARN)
	s.roleMapper = mappings.NewRoleMapper(s.IAMRoleKey, s.DefaultIAMRole, s.NamespaceRestriction, s.NamespaceKey, s.iam, s.k8s)
	podSynched := s.k8s.WatchForPods(kube2iam.NewPodHandler(s.IAMRoleKey))
	namespaceSynched := s.k8s.WatchForNamespaces(kube2iam.NewNamespaceHandler(s.NamespaceKey))

	synced := false
	for i := 0; i < defaultCacheSyncAttempts && !synced; i++ {
		synced = cache.WaitForCacheSync(nil, podSynched, namespaceSynched)
	}

	if !synced {
		log.Fatalf("Attempted to wait for caches to be synced for %d however it is not done.  Giving up.", defaultCacheSyncAttempts)
	} else {
		log.Debugln("Caches have been synced.  Proceeding with server.")
	}

	r := mux.NewRouter()

	if s.Debug {
		// This is a potential security risk if enabled in some clusters, hence the flag
		r.Handle("/debug/store", appHandler(s.debugStoreHandler))
	}
	r.Handle("/{version}/meta-data/iam/security-credentials", appHandler(s.securityCredentialsHandler))
	r.Handle("/{version}/meta-data/iam/security-credentials/", appHandler(s.securityCredentialsHandler))
	r.Handle("/{version}/meta-data/iam/security-credentials/{role:.*}", appHandler(s.roleHandler))
	r.Handle("/healthz", appHandler(s.healthHandler))
	r.Handle("/{path:.*}", appHandler(s.reverseProxyHandler))

	log.Infof("Listening on :%s", s.AppPort)
	return http.ListenAndServe(":" + s.AppPort, r)
}

// NewServer will create a new Server with default values.
func NewServer() *Server {
	return &Server{
		AppPort:               defaultAppPort,
		BackoffMaxElapsedTime: defaultMaxElapsedTime,
		IAMRoleKey:            defaultIAMRoleKey,
		BackoffMaxInterval:    defaultMaxInterval,
		LogLevel:              defaultLogLevel,
		LogFormat:             defaultLogFormat,
		MetadataAddress:       defaultMetadataAddress,
		NamespaceKey:          defaultNamespaceKey,
	}
}<|MERGE_RESOLUTION|>--- conflicted
+++ resolved
@@ -38,7 +38,6 @@
 // Server encapsulates all of the parameters necessary for starting up
 // the server. These can either be set via command line or directly.
 type Server struct {
-<<<<<<< HEAD
 	APIServer                string
 	APIToken                 string
 	AppPort                  string
@@ -48,10 +47,12 @@
 	MetadataAddress          string
 	HostInterface            string
 	HostIP                   string
+	NodeName                 string
 	NamespaceKey             string
 	LogLevel                 string
+	LogFormat                string
 	AddIPTablesRule          bool
-	RemoveIPTablesRuleOnExit bool
+  RemoveIPTablesRuleOnExit bool
 	AutoDiscoverBaseArn      bool
 	AutoDiscoverDefaultRole  bool
 	Debug                    bool
@@ -64,34 +65,6 @@
 	roleMapper               *mappings.RoleMapper
 	BackoffMaxElapsedTime    time.Duration
 	BackoffMaxInterval       time.Duration
-=======
-	APIServer               string
-	APIToken                string
-	AppPort                 string
-	BaseRoleARN             string
-	DefaultIAMRole          string
-	IAMRoleKey              string
-	MetadataAddress         string
-	HostInterface           string
-	HostIP                  string
-	NodeName                string
-	NamespaceKey            string
-	LogLevel                string
-	LogFormat               string
-	AddIPTablesRule         bool
-	AutoDiscoverBaseArn     bool
-	AutoDiscoverDefaultRole bool
-	Debug                   bool
-	Insecure                bool
-	NamespaceRestriction    bool
-	Verbose                 bool
-	Version                 bool
-	iam                     *iam.Client
-	k8s                     *k8s.Client
-	roleMapper              *mappings.RoleMapper
-	BackoffMaxElapsedTime   time.Duration
-	BackoffMaxInterval      time.Duration
->>>>>>> d0518d90
 }
 
 type appHandler func(*log.Entry, http.ResponseWriter, *http.Request)
